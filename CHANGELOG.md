--- conflicted
+++ resolved
@@ -14,11 +14,8 @@
 
 ### Fixed
 
-<<<<<<< HEAD
 - Project automation now triggers on label changes (labeled event)
-=======
 - Pre-push hook no longer fails with exit code 1 when [Unreleased] is the last CHANGELOG section
->>>>>>> 6466311d
 
 ### Added
 
